//
//  ChronosTests.swift
//  Chronos
//
//  Copyright (c) 2015 Andrew Chun, Comyar Zaheri. All rights reserved.
//
//  Permission is hereby granted, free of charge, to any person obtaining a copy
//  of this software and associated documentation files (the "Software"), to
//  deal in the Software without restriction, including without limitation the
//  rights to use, copy, modify, merge, publish, distribute, sublicense, and/or
//  sell copies of the Software, and to permit persons to whom the Software is
//  furnished to do so, subject to the following conditions:
//
//  The above copyright notice and this permission notice shall be included in
//  all copies or substantial portions of the Software.
//
//  THE SOFTWARE IS PROVIDED "AS IS", WITHOUT WARRANTY OF ANY KIND, EXPRESS OR
//  IMPLIED, INCLUDING BUT NOT LIMITED TO THE WARRANTIES OF MERCHANTABILITY,
//  FITNESS FOR A PARTICULAR PURPOSE AND NONINFRINGEMENT. IN NO EVENT SHALL THE
//  AUTHORS OR COPYRIGHT HOLDERS BE LIABLE FOR ANY CLAIM, DAMAGES OR OTHER
//  LIABILITY, WHETHER IN AN ACTION OF CONTRACT, TORT OR OTHERWISE, ARISING
//  FROM, OUT OF OR IN CONNECTION WITH THE SOFTWARE OR THE USE OR OTHER DEALINGS
//  IN THE SOFTWARE.
//


// Mark:- Imports

import Foundation


// Mark:- Constants and Functions

private let queuePrefix = "com.chronos.dispatchTimer"

// MARK:- DispatchTimer Implementation

/**
A DispatchTimer allows you to create a Grand Central Dispatch-based timer
object. A timer waits until a certain time interval has elapsed and then
fires, executing a given closure.

A timer has limited accuracy when determining the exact moment to fire; the
actual time at which a timer fires can potentially be a significant period
of time after the scheduled firing time. However, successive fires are
guarenteed to occur in order.
*/
@objc
@availability (iOS, introduced=8.0)
@availability (OSX, introduced=10.10)
public class DispatchTimer : NSObject, RepeatingTimer {
    private var valid       = State.invalid
    private var running     = State.paused
    private var timer:  dispatch_source_t?
    private var leeway: UInt64 {
        return UInt64(0.05 * interval) * NSEC_PER_SEC;
    }
    
    // MARK: Properties
    
    /**
    The timer's execution queue.
    */
    public let queue: dispatch_queue_t!
    
    /**
    The timer's execution interval, in seconds.
    */
    public let interval: Double!
    
    /**
    The timer's execution closure.
    */
    public let closure: ExecutionClosure!
    
    /**
    The number of times the execution closure has been executed.
    */
    public private(set) var count = 0
    
    /**
    true, if the timer is valid; otherwise, false.
    
    A timer is considered valid if it has not been canceled.
    */
    public var isValid: Bool {
        return (valid == State.valid)
    }
    
    /**
    true, if the timer is currently running; otherwise, false.
    */
    public var isRunning: Bool {
        return (running == State.running)
    }
    
    // MARK: NSObject
<<<<<<< HEAD

=======
    
>>>>>>> d676ba18
    override private init() { fatalError("Cannot initialize with init(). Use convenience or designated initializer.") }
    deinit { cancel() }
    
    // MARK: Creating a Dispatch Timer
    
    /**
    Creates a DispatchTimer object.
    
    :param: interval        The execution interval, in seconds.
    :param: closure         The closure to execute at the given interval.
    
    :returns: A newly created DispatchTimer object.
    */
    convenience public init(interval: Double, closure: ExecutionClosure) {
        let name = "\(queuePrefix).\(NSUUID().UUIDString)"
        let queue = dispatch_queue_create((name as NSString).UTF8String, DISPATCH_QUEUE_SERIAL)
        self.init(interval: interval, closure: closure, queue: queue)
    }
    
    /**
    Creates a DispatchTimer object.
    
    :param: interval        The execution interval, in seconds.
    :param: closure         The closure to execute at the given interval.
    :param: queue           The queue that should execute the given closure.
    
    :returns: A newly created DispatchTimer object.
    */
<<<<<<< HEAD
    convenience public init(interval: NSTimeInterval, closure: ExecutionClosure, queue: dispatch_queue_t) {
=======
    convenience public init(interval: Double, closure: ExecutionClosure, queue: dispatch_queue_t) {
>>>>>>> d676ba18
        self.init(interval: interval, closure: closure, queue: queue, failureClosure: nil)
    }
    
    /**
    Creates a DispatchTimer object.
    
    :param: interval        The execution interval, in seconds.
    :param: closure         The closure to execute at the given interval.
    :param: queue           The queue that should execute the given closure.
    :param: failureClosure  The closure to execute if creation fails.
    
    :returns: A newly created DispatchTimer object.
    */
<<<<<<< HEAD
    public init(interval: NSTimeInterval, closure: ExecutionClosure, queue: dispatch_source_t, failureClosure: FailureClosure) {
=======
    public init(interval: Double, closure: ExecutionClosure, queue: dispatch_source_t, failureClosure: FailureClosure) {
>>>>>>> d676ba18
        
        if let timer = dispatch_source_create(DISPATCH_SOURCE_TYPE_TIMER, 0, 0, queue) {
            self.timer = timer
            self.valid = State.valid
        } else {
            if let failureClosure = failureClosure {
                failureClosure()
            } else {
                println("Failed to create dispatch source for timer.")
            }
        }
        
<<<<<<< HEAD
        self.queue = queue
        self.interval = interval
        self.closure = closure
=======
        self.queue      = queue
        self.interval   = interval
        self.closure    = closure
>>>>>>> d676ba18
        
        super.init()
        
        if let timer = timer {
            dispatch_source_set_event_handler(timer) {
<<<<<<< HEAD
                closure(self, self.count)
=======
                self.closure(self, self.count)
>>>>>>> d676ba18
                ++self.count
            }
        }
    }
    
    // MARK: Using a Dispatch Timer
    
    /**
    Starts the timer.
    
    :param: now     true, if the timer should fire immediately.
    */
    public func start(now: Bool) {
        validate()
        if let timer = timer where OSAtomicCompareAndSwap32Barrier(State.paused, State.running, &running) {
            dispatch_source_set_timer(timer, startTime(interval, now), UInt64(interval * Double(NSEC_PER_SEC)), leeway)
            dispatch_resume(timer)
        }
    }
    
    /**
    Pauses the timer and does not reset the count.
    */
    public func pause() {
        validate()
        if let timer = timer where OSAtomicCompareAndSwap32Barrier(State.running, State.paused, &running) {
            dispatch_suspend(timer)
        }
    }
    
    /**
    Permanently cancels the timer.
    
    Attempting to start or pause an invalid timer is considered an error and will throw an exception.
    */
    public func cancel() {
        if OSAtomicCompareAndSwap32Barrier(State.valid, State.invalid, &valid) {
            running = State.paused
            if let timer = timer {
                dispatch_source_cancel(timer)
            }
        }
    }
    
    private func validate() {
        if valid != State.valid {
            NSException(name: NSInternalInconsistencyException,
                reason: "Attempting to use invalid DispatchTimer",
                userInfo: nil).raise()
        }
    }
}<|MERGE_RESOLUTION|>--- conflicted
+++ resolved
@@ -95,11 +95,6 @@
     }
     
     // MARK: NSObject
-<<<<<<< HEAD
-
-=======
-    
->>>>>>> d676ba18
     override private init() { fatalError("Cannot initialize with init(). Use convenience or designated initializer.") }
     deinit { cancel() }
     
@@ -128,11 +123,7 @@
     
     :returns: A newly created DispatchTimer object.
     */
-<<<<<<< HEAD
-    convenience public init(interval: NSTimeInterval, closure: ExecutionClosure, queue: dispatch_queue_t) {
-=======
     convenience public init(interval: Double, closure: ExecutionClosure, queue: dispatch_queue_t) {
->>>>>>> d676ba18
         self.init(interval: interval, closure: closure, queue: queue, failureClosure: nil)
     }
     
@@ -146,12 +137,7 @@
     
     :returns: A newly created DispatchTimer object.
     */
-<<<<<<< HEAD
-    public init(interval: NSTimeInterval, closure: ExecutionClosure, queue: dispatch_source_t, failureClosure: FailureClosure) {
-=======
     public init(interval: Double, closure: ExecutionClosure, queue: dispatch_source_t, failureClosure: FailureClosure) {
->>>>>>> d676ba18
-        
         if let timer = dispatch_source_create(DISPATCH_SOURCE_TYPE_TIMER, 0, 0, queue) {
             self.timer = timer
             self.valid = State.valid
@@ -163,25 +149,15 @@
             }
         }
         
-<<<<<<< HEAD
-        self.queue = queue
-        self.interval = interval
-        self.closure = closure
-=======
         self.queue      = queue
         self.interval   = interval
         self.closure    = closure
->>>>>>> d676ba18
         
         super.init()
         
         if let timer = timer {
             dispatch_source_set_event_handler(timer) {
-<<<<<<< HEAD
-                closure(self, self.count)
-=======
                 self.closure(self, self.count)
->>>>>>> d676ba18
                 ++self.count
             }
         }
