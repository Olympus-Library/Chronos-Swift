
Pod::Spec.new do |s|
	s.name          = "Chronos-Swift"
<<<<<<< HEAD
	s.version       = "0.1.4"
=======
	s.version       = "0.2.0"
>>>>>>> d676ba18
	s.summary       = "Grand Central Dispatch Utilities"
	s.homepage      = "https://github.com/Olympus-Library/Chronos-Swift"
	s.license       = { :type => "MIT", :file => "LICENSE" }
	s.author        = { "Comyar Zaheri, Andrew Chun" => "Zero223@gmail.com" }
	s.ios.deployment_target = "8.0"
	s.osx.deployment_target = "10.9"
	s.source        = { :git => "https://github.com/Olympus-Library/Chronos-Swift.git", :tag => s.version.to_s }
	s.source_files  = "Chronos/*.swift"
	s.requires_arc  = true
	s.module_name	= "Chronos"
end<|MERGE_RESOLUTION|>--- conflicted
+++ resolved
@@ -1,11 +1,7 @@
 
 Pod::Spec.new do |s|
 	s.name          = "Chronos-Swift"
-<<<<<<< HEAD
-	s.version       = "0.1.4"
-=======
 	s.version       = "0.2.0"
->>>>>>> d676ba18
 	s.summary       = "Grand Central Dispatch Utilities"
 	s.homepage      = "https://github.com/Olympus-Library/Chronos-Swift"
 	s.license       = { :type => "MIT", :file => "LICENSE" }
